"""
Cerebra...
"""
import os.path as op
import logging
from typing import Dict, List
import numpy as np
import pandas as pd
import matplotlib

from .plotting import (
    plot_volume_3d,
    orthoview,
    plot_brain_slice_2d
)
from .utils import (
    find_closest_point  
    
)
from .config import Config
from .source_space import get_source_space_mask
from .cache import cache_pkl,cache_np 

logger = logging.getLogger(__name__)

class CerebrA(Config):
    def __init__(self, config_path=None, **kwargs,):
        self.cerebra_output_path: str = "./generated/cerebra"
        self.cerebra_data_path: str = op.dirname(__file__) + "/cerebra_data"

        self.source_space_grid_size: int = 3
        self.source_space_include_wm: bool = False
        self.source_space_include_non_cortical = True

        Config.__init__(self, class_name=self.__class__.__name__,config_path=config_path, **kwargs)

        # Always load (fast/required)
        self.label_details: pd.DataFrame = None
        self.cerebra_volume: np.ndarray = None
        self.affine: np.ndarray = None
        # Load on demand [using @property] (slow)
        self._cerebra_sparse: Dict[np.ndarray] = None
        self._src_space_points: np.ndarray = None
        self._src_space_mask: np.ndarray = None
        self._src_space_labels: np.ndarray = None
        self._src_space_n_points_per_region: np.ndarray = None


        # Input paths
        cerebra_volume_path = op.join(self.cerebra_data_path, "volume.npy")
        cerebra_affine_path = op.join(self.cerebra_data_path, "affine.npy")
        label_details_path = op.join(self.cerebra_data_path, "label_details.csv")


        # Output paths
        self._cerebra_sparse_path = op.join(self.cerebra_output_path, "CerebrA_sparse.pkl")
        self.src_space_string = f"src_space_{self.source_space_grid_size}mm{'wm' if self.source_space_include_wm else ''}{'_nc' if self.source_space_include_non_cortical else ''}"
        self._src_space_mask_path = op.join(
            self.cerebra_output_path, f"{self.src_space_string}_mask.npy"
        )
        self._src_space_points_path = op.join(
            self.cerebra_output_path, f"{self.src_space_string}_src_pts.npy"
        )

        self.cerebra_volume = np.load(cerebra_volume_path)
        self.affine = np.load(cerebra_affine_path)
        self.label_details = pd.read_csv(label_details_path, index_col=0)

        # Metadata
        self.region_ids = np.sort(self.label_details["CerebrA ID"].unique())

    @property
    @cache_pkl()
    def cerebra_sparse(self):
        def compute_fn(self):
            return {region_id: self.calculate_points_from_region_id(region_id) for region_id in self.region_ids}
        return compute_fn, self._cerebra_sparse_path

    @property
    @cache_np()
    def src_space_mask(self):
        def compute_fn(self):
            return get_source_space_mask(self, self.source_space_grid_size, self.source_space_include_wm, self.source_space_include_non_cortical)
        return compute_fn, self._src_space_mask_path

    @property
    @cache_np()
    def src_space_points(self):
        def compute_fn(self):
            return np.indices([256, 256, 256])[:, self.src_space_mask].T
        return compute_fn, self._src_space_points_path
    
    
    @property
    def src_space_labels(self):
        if self._src_space_labels is None:
            self._src_space_labels = self.cerebra_volume[self.src_space_mask]
        return self._src_space_labels

    @property
    def src_space_n_points_per_region(self):
        if self._src_space_n_points_per_region is None:
            points_per_region = np.zeros(len(self.region_ids))
            region_ids, counts = np.unique(self.src_space_labels, return_counts=True)
            points_per_region[region_ids] = counts
            self._src_space_n_points_per_region = points_per_region
        return self._src_space_n_points_per_region

    @property
    def src_space_n_total_points(self):
        return len(self.src_space_points)

    ######
    # * METHODS
   
    def get_region_id_from_point(self, point):
        point = np.array(point).astype(int)
        region_id = self.cerebra_volume[point[0], point[1], point[2]]
        return int(region_id)  # Can be get_points_from_region_id0 and 103

    def get_region_data_from_region_id(self, region_id):
        region_data = self.label_details[self.label_details["CerebrA ID"] == region_id]
        if len(region_data) < 1:
            return None
        return region_data

    def get_region_data_from_region_name(self, region_name):
        region_data = self.label_details[
            self.label_details["Label Name"] == region_name
        ]
        return region_data

    def get_region_id_from_region_name(self, region_name):
        region_data = self.label_details[
            self.label_details["Label Name"] == region_name
        ]
        return region_data["CerebrA ID"].item()

    def get_region_name_from_region_id(self, region_id):
        if region_id == 0:
            return "Empty region"
        if region_id > 103:
            return "Non-valid id"
        return self.label_details[self.label_details["CerebrA ID"] == region_id][
            "Label Name"
        ].item()

    # Given a point in a (256,256,256) 3d space (RAS), determines
    # which brain region it belongs to
    def get_region_name_from_point(self, point):
        region_id = self.get_region_id_from_point(point)
        region_name = self.get_region_name_from_region_id(region_id)
        return region_name

    # Find points for each region. Should only be called once per region
    # Then, a sparse representation of the region data is stored/loaded as a .npy file
    def calculate_points_from_region_id(self, region_id):
        return np.array(np.where(self.cerebra_volume == region_id), dtype=np.uint8).T

    def get_points_from_region_id(self, region_id):
        return self.cerebra_sparse[region_id]

    def get_n_points_from_region_id(self, region_id):
        if region_id == 0:
            return (self.cerebra_volume == 0).sum()
        else:
            return len(self.get_points_from_region_id(region_id))

    # Given a brain region name, get an array of points that
    # make up said region
    def get_points_from_region_name(self, region_name):
        region_id = self.get_region_id_from_region_name(region_name)
        return self.get_points_from_region_id(region_id)

    def get_distance_to_inner_skull(self, pt):
        raise NotImplementedError()
        # # TODO: see mne.bem.distance_to_bem
        # _, _, inner_skull_points = self.bem_surfaces
        # closest_point, distance = find_closest_point(inner_skull_points, pt)

        # return closest_point, distance

    def get_closest_region_to_whitematter(self, pt, n_max=20):
        success = False

        region_id = self.get_region_id_from_point(pt)
        if region_id != 103 and region_id != 0:
            logger.warning(
                "Attempting to get closest region to whitematter from a non-whitematter region -> %s",
                region_id,
            )
            return success, None, None

        # Search around the point
        for i in range(n_max):
            for inc_id in range(1, 8):
                inc = (
                    np.array(list(bin(inc_id).split("b")[-1].rjust(3, "0"))).astype(int)
                    * i
                )  # 001, 010 ... 111

                pt1 = pt.copy() + inc
                pt2 = pt.copy() - inc

                region1 = self.get_region_id_from_point(pt1)
                if region1 != 0 and region1 != 103:
                    success = True
                    return success, pt1, region1

                region2 = self.get_region_id_from_point(pt2)
                if region2 != 0 and region2 != 103:
                    success = True
                    return success, pt2, region2

        logger.warning(
            "Get_closest_region_to_whitematter unable to find close region %s", n_max
        )
        return success, pt, region_id
    
    def get_cortical_region_ids(self, hemisphere=None):

        mask = self.label_details["cortical"].fillna(False)
        if hemisphere is not None:
            if hemisphere == "left":
                mask = mask & (self.label_details["hemisphere"]=="Left")
            elif hemisphere == "right":
                mask = mask & (self.label_details["hemisphere"]=="Right")
            else:
                raise ValueError(f"Unknown hemisphere {hemisphere=}")
        
        cortical_labels = self.label_details[mask]["CerebrA ID"].to_numpy()
        return cortical_labels
    
    def get_non_cortical_region_ids(self, hemisphere=None):

        mask = ~(self.label_details["cortical"].fillna(True))
        non_cortical_labels = self.label_details[mask]["CerebrA ID"].to_numpy()
        return non_cortical_labels
    
    def get_visual_cortex_region_ids(self):
        
        perception_visual_ambient = np.array([9,31,60,82])

        return perception_visual_ambient

    def find_region_centroid_from_name(self, region_name):
        region_id = self.get_region_id_from_region_name(region_name)
        return self.find_region_centroid_from_id(region_id)

    def find_region_centroid_from_id(self, region_id):
        centroid = np.round(
            self.get_points_from_region_id(region_id).mean(axis=0)
        ).astype(np.uint8)

        if self.get_region_id_from_point(centroid) == 103:
            success, pt, closest_region_id = self.get_closest_region_to_whitematter(
                centroid
            )
            if not success:
                logger.error(
                    "Unable to find closest region to whitematter from region centroid"
                )
            elif closest_region_id != region_id:
                logger.warning("Region centroid is outside of region?")
            centroid = pt
        return centroid

    # * PLOTTING
    def prepare_plot_data_2d(
        self,
        plot_src_space: bool = False,
        plot_distance_to_inner_skull: bool = False,
        plot_highlighted_region: int = None,
        plot_highlighted_regions: int = None,
        plot_cortical: bool = None,
        **kwargs,
    ):
        src_space_points = None
        if plot_src_space:
            src_space_points = self.src_space_points

        region_centroid = None
        if plot_highlighted_region is not None:
            assert isinstance(plot_highlighted_region, int)
            # region_pts = self.get_points_from_region_id(plot_highlighted_region)
            # region_volume = point_cloud_to_voxel(region_pts)
            reg_name = self.get_region_name_from_region_id(plot_highlighted_region)
            region_centroid = self.find_region_centroid_from_id(plot_highlighted_region)
            if "pt" not in kwargs:
                kwargs["pt"] = region_centroid
                pt_text = f"{region_centroid}\n{reg_name}"

        pt_dist = None
        if plot_distance_to_inner_skull:
            if "pt" not in kwargs:
                raise ValueError(
                    "pt=np.ndarray should be set if plot_distance_to_inner_skull=True"
                )
            pt = kwargs["pt"]
            pt_dist = self.get_distance_to_inner_skull(pt)

        pt_text = None
        if "pt" in kwargs and kwargs["pt"] is not None:
            reg_name = self.get_region_name_from_point(kwargs["pt"])
            pt_text = f"{kwargs['pt']}\n{reg_name}"

        volume_colors = None
        if plot_cortical:
            cortical_mask = self.label_details["cortical"]
            from .plotting import cortical_color, non_cortical_color
            volume_colors = [
                matplotlib.colors.to_rgb(cortical_color)
                if c
                else matplotlib.colors.to_rgb(non_cortical_color)
                for c in cortical_mask
            ]
            volume_colors = np.array(volume_colors)

<<<<<<< HEAD
        highlighted_region_names = None
        if plot_highlighted_regions is not None:
            highlighted_region_names = [self.get_region_name_from_region_id(idx) for idx in plot_highlighted_regions]

        highlighted_region_centroids = None
        if plot_highlighted_regions is not None:
            highlighted_region_centroids = [self.find_region_centroid_from_id(idx) for idx in plot_highlighted_regions]


=======
>>>>>>> 68f0d138
        return (
            src_space_points,
            region_centroid,
            pt_dist,
            pt_text,
            volume_colors,
<<<<<<< HEAD
            highlighted_region_names,
            highlighted_region_centroids
=======
>>>>>>> 68f0d138
        )

    def plot_data_2d(
        self,
        plot_type="orthoview",
        plot_src_space: bool = False,
        plot_distance_to_inner_skull: bool = False,
        plot_highlighted_region: int = None,
        plot_highlighted_regions: int = None,
        plot_cortical: bool = None,
        **kwargs,
    ):
        (
            src_space_points,
            region_centroid,
            pt_dist,
            pt_text,
            volume_colors,
<<<<<<< HEAD
            highlighted_region_names,
            highlighted_region_centroids
=======
>>>>>>> 68f0d138
        ) = self.prepare_plot_data_2d(
            plot_src_space,
            plot_distance_to_inner_skull,
            plot_highlighted_region,
            plot_highlighted_regions=plot_highlighted_regions,
            plot_cortical=plot_cortical,
            **kwargs,
        )
        if plot_type == "orthoview":
            fig, axs = orthoview(
                self.cerebra_volume,
                self.affine,
                src_space_points=src_space_points,
                pt_dist=pt_dist,
                plot_highlighted_region=plot_highlighted_region,
                region_centroid=region_centroid,
                pt_text=pt_text,
                volume_colors=volume_colors,
<<<<<<< HEAD
                plot_highlighted_regions=plot_highlighted_regions,
                highlighted_region_names=highlighted_region_names,
                highlighted_region_centroids=highlighted_region_centroids,
=======
>>>>>>> 68f0d138
                **kwargs,
            )
            return fig, axs

        elif plot_type == "single":
            fig, ax = plot_brain_slice_2d(
                self.cerebra_volume,
                self.affine,
                src_space_points=src_space_points,
                pt_dist=pt_dist,
                plot_highlighted_region=plot_highlighted_region,
                region_centroid=region_centroid,
                pt_text=pt_text,
                volume_colors=volume_colors,
<<<<<<< HEAD
                plot_highlighted_regions=plot_highlighted_regions,
                highlighted_region_names=highlighted_region_names,
                highlighted_region_centroids=highlighted_region_centroids,
=======
>>>>>>> 68f0d138
                **kwargs,
            )
            return fig, ax

        else:
            raise ValueError(f"Unknown plot_data plot_type argument {plot_type=}")

    # @time_func_decorator
    def orthoview(
        self,
        **kwargs,
    ):
        fig, axs = self.plot_data_2d(plot_type="orthoview", **kwargs)
        if "pt" in kwargs and kwargs["pt"] is not None:
            reg_id = self.get_region_id_from_point(kwargs["pt"])
            reg_name = self.get_region_name_from_region_id(reg_id)
            fig.suptitle(f"{reg_name} id ({reg_id})")

        return fig, axs

    def plot_2d(
        self,
        **kwargs,
    ):
        fig, axs = self.plot_data_2d(plot_type="single", **kwargs)
        if "pt" in kwargs and kwargs["pt"] is not None:
            reg_id = self.get_region_id_from_point(kwargs["pt"])
            reg_name = self.get_region_name_from_region_id(reg_id)
            fig.suptitle(f"{reg_name} id ({reg_id})")

        return fig, axs

    def plot_3d(
        self,
        alpha=1,
        plot_src_space: bool = False,
        plot_cortical: bool = False,
        plot_highlighted_regions: list[int] = None,
        **kwargs,
    ):


        src_space_pc = None
        if plot_src_space:
            src_space_pc = self.src_space_points

        volume_colors = None
        if plot_cortical:
            from .plotting import cortical_color, non_cortical_color
            volume_colors = [
                cortical_color if is_cortical else non_cortical_color
                for is_cortical in self.label_details["cortical"]
            ]

        highlighted_regions_pts = None
        if plot_highlighted_regions is not None:
            highlighted_regions_pts = [self.get_points_from_region_id(region_id) for region_id in plot_highlighted_regions]

        return plot_volume_3d(
            self.cerebra_volume,
            # density=6,
            alpha=alpha,
            src_space_pc=src_space_pc,
            volume_colors=volume_colors,
            highlighted_regions_pts=highlighted_regions_pts,
            **kwargs,
        )



def get_cerebra_volume(cerebra_mgz, wm_mgz):
    from .utils import get_volume_ras
    cerebra_volume, cerebra_affine = get_volume_ras(cerebra_mgz)
    wm_volume, _ = get_volume_ras(wm_mgz)

    # Add whitematter to volume data
    cerebra_volume[(wm_volume != 0) & (cerebra_volume == 0)] = 103
    return cerebra_volume, cerebra_affine


if __name__ == "__main__":
    from core.utils import setup_logging

    setup_logging(level="DEBUG")
    cerebra = CerebrA()<|MERGE_RESOLUTION|>--- conflicted
+++ resolved
@@ -316,29 +316,17 @@
             ]
             volume_colors = np.array(volume_colors)
 
-<<<<<<< HEAD
-        highlighted_region_names = None
-        if plot_highlighted_regions is not None:
-            highlighted_region_names = [self.get_region_name_from_region_id(idx) for idx in plot_highlighted_regions]
-
-        highlighted_region_centroids = None
-        if plot_highlighted_regions is not None:
-            highlighted_region_centroids = [self.find_region_centroid_from_id(idx) for idx in plot_highlighted_regions]
-
-
-=======
->>>>>>> 68f0d138
+        t1_volume = None
+        if plot_t1_volume:
+            t1_volume = move_volume_from_lia_to_ras(self.mni_average.t1.dataobj)
+
         return (
             src_space_points,
             region_centroid,
             pt_dist,
             pt_text,
             volume_colors,
-<<<<<<< HEAD
-            highlighted_region_names,
-            highlighted_region_centroids
-=======
->>>>>>> 68f0d138
+            t1_volume,
         )
 
     def plot_data_2d(
@@ -357,11 +345,7 @@
             pt_dist,
             pt_text,
             volume_colors,
-<<<<<<< HEAD
-            highlighted_region_names,
-            highlighted_region_centroids
-=======
->>>>>>> 68f0d138
+            t1_volume,
         ) = self.prepare_plot_data_2d(
             plot_src_space,
             plot_distance_to_inner_skull,
@@ -380,12 +364,7 @@
                 region_centroid=region_centroid,
                 pt_text=pt_text,
                 volume_colors=volume_colors,
-<<<<<<< HEAD
-                plot_highlighted_regions=plot_highlighted_regions,
-                highlighted_region_names=highlighted_region_names,
-                highlighted_region_centroids=highlighted_region_centroids,
-=======
->>>>>>> 68f0d138
+                t1_volume=t1_volume,
                 **kwargs,
             )
             return fig, axs
@@ -400,12 +379,7 @@
                 region_centroid=region_centroid,
                 pt_text=pt_text,
                 volume_colors=volume_colors,
-<<<<<<< HEAD
-                plot_highlighted_regions=plot_highlighted_regions,
-                highlighted_region_names=highlighted_region_names,
-                highlighted_region_centroids=highlighted_region_centroids,
-=======
->>>>>>> 68f0d138
+                t1_volume=t1_volume,
                 **kwargs,
             )
             return fig, ax
