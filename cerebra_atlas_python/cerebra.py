"""Main cerebra class
"""

<<<<<<< HEAD
import os.path as op
import appdirs
from .data import SourceSpaceData
from .plotting import Plotting
from .cerebra_mne import MNE
=======
import mne
from cerebra_atlas_python.data import SourceSpaceData
from cerebra_atlas_python.plotting import Plotting
from cerebra_atlas_python.cerebra_mne import MNE
>>>>>>> e148c6ae


class CerebrA(SourceSpaceData, Plotting, MNE):
    """Main cerebra class SA"""

    def __init__(self, **kwargs):

        self.cache_path = op.join(appdirs.user_cache_dir("cerebra_atlas_python"), "cerebra")

        SourceSpaceData.__init__(self, **kwargs)
        
        Plotting.__init__(self, **kwargs)
        MNE.__init__(self, **kwargs)

<<<<<<< HEAD
    def corregistration(self, **kwargs):
        """Manually generate fiducials.fif and head-mri-trans.fif
        Saved to standard location (cerebra_data/FreeSurfer/bem/)
        """
        assert (
            "montage" in kwargs or "montage_name" in kwargs
        ), "Either MME montage or montage_name should be provided for corregistration"
        self._corregistration(subjects_dir=self.subjects_dir, **kwargs)
=======
    def generate_fiducials(self, **kwargs):
        """Generate fiducials"""
        mne.gui.coregistration(block=True)
>>>>>>> e148c6ae


if __name__ == "__main__":
    cerebra = CerebrA()
    cerebra.generate_fiducials()<|MERGE_RESOLUTION|>--- conflicted
+++ resolved
@@ -1,18 +1,11 @@
 """Main cerebra class
 """
 
-<<<<<<< HEAD
 import os.path as op
 import appdirs
 from .data import SourceSpaceData
 from .plotting import Plotting
 from .cerebra_mne import MNE
-=======
-import mne
-from cerebra_atlas_python.data import SourceSpaceData
-from cerebra_atlas_python.plotting import Plotting
-from cerebra_atlas_python.cerebra_mne import MNE
->>>>>>> e148c6ae
 
 
 class CerebrA(SourceSpaceData, Plotting, MNE):
@@ -20,14 +13,15 @@
 
     def __init__(self, **kwargs):
 
-        self.cache_path = op.join(appdirs.user_cache_dir("cerebra_atlas_python"), "cerebra")
+        self.cache_path = op.join(
+            appdirs.user_cache_dir("cerebra_atlas_python"), "cerebra"
+        )
 
         SourceSpaceData.__init__(self, **kwargs)
-        
+
         Plotting.__init__(self, **kwargs)
         MNE.__init__(self, **kwargs)
 
-<<<<<<< HEAD
     def corregistration(self, **kwargs):
         """Manually generate fiducials.fif and head-mri-trans.fif
         Saved to standard location (cerebra_data/FreeSurfer/bem/)
@@ -36,11 +30,6 @@
             "montage" in kwargs or "montage_name" in kwargs
         ), "Either MME montage or montage_name should be provided for corregistration"
         self._corregistration(subjects_dir=self.subjects_dir, **kwargs)
-=======
-    def generate_fiducials(self, **kwargs):
-        """Generate fiducials"""
-        mne.gui.coregistration(block=True)
->>>>>>> e148c6ae
 
 
 if __name__ == "__main__":
